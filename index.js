--- conflicted
+++ resolved
@@ -1,13 +1,9 @@
 var requestify = require('requestify');
 var sha1 = require('node-sha1');
 var util = require('util');
-<<<<<<< HEAD
 var EventSource = require('eventsource');
 var pointer = require('json-pointer');
-var VERSION = "1.0.0";
-=======
-var VERSION = "1.0.1";
->>>>>>> 10116095
+var VERSION = "1.1.0";
 
 var noop = function(){};
 
@@ -71,7 +67,6 @@
 
     this.es.addEventListener('patch/features', function(e) {
       if (e && e.data) {
-        console.log("Patching feature")
         var patch = JSON.parse(e.data);
         if (patch && patch.path && patch.data) {
           pointer.set(_self.features, patch.path, patch.data);        
