--- conflicted
+++ resolved
@@ -10,12 +10,8 @@
 var winston = require('winston');
 var crypto = require('crypto');
 var async = require('async');
-<<<<<<< HEAD
 var errors = require('./errors');
-var VERSION = "3.0.14";
-=======
 var package_json = require('./package.json');
->>>>>>> b501fbca
 
 var noop = function(){};
 
