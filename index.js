--- conflicted
+++ resolved
@@ -76,13 +76,8 @@
   config.send_events = (typeof config.send_events === 'undefined') ? true : config.send_events;
   config.timeout = config.timeout || 5;
   config.capacity = config.capacity || 1000;
-<<<<<<< HEAD
   config.flush_interval = config.flush_interval || 5;  
   config.poll_interval = config.poll_interval > 30 ? config.poll_interval : 30;
-=======
-  config.flush_interval = config.flush_interval || 5;
-  config.poll_interval = config.poll_interval > 1 ? config.poll_interval : 1;
->>>>>>> dfc42564
   // Initialize global tunnel if proxy options are set
   if (config.proxy_host && config.proxy_port ) {
     config.proxy_agent = create_proxy_agent(config);
