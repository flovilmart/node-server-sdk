var request = require('request');
var FeatureStoreEventWrapper = require('./feature_store_event_wrapper');
var InMemoryFeatureStore = require('./feature_store');
var RedisFeatureStore = require('./redis_feature_store');
var Requestor = require('./requestor');
var EventEmitter = require('events').EventEmitter;
var EventSerializer = require('./event_serializer');
var PollingProcessor = require('./polling');
var StreamingProcessor = require('./streaming');
var evaluate = require('./evaluate_flag');
var tunnel = require('tunnel');
var winston = require('winston');
var crypto = require('crypto');
var async = require('async');
var errors = require('./errors');
var package_json = require('./package.json');
var wrapPromiseCallback = require('./utils/wrapPromiseCallback');
var dataKind = require('./versioned_data_kind');

function createErrorReporter(emitter, logger) {
  return function(error) {
    if (!error) {
      return;
    }

    if (emitter.listenerCount('error')) {
      emitter.emit('error', error);
    } else {
      logger.error(error.message);
    }
  };
}

global.setImmediate = global.setImmediate || process.nextTick.bind(process);

var new_client = function(sdk_key, config) {
  var client = new EventEmitter(),
      init_complete = false,
      queue = [],
      requestor,
      update_processor,
      event_queue_shutdown = false;

  config = Object.assign({}, config || {});
  config.user_agent = 'NodeJSClient/' + package_json.version;

  config.base_uri = (config.base_uri || 'https://app.launchdarkly.com').replace(/\/+$/, "");
  config.stream_uri = (config.stream_uri || 'https://stream.launchdarkly.com').replace(/\/+$/, "");
  config.events_uri = (config.events_uri || 'https://events.launchdarkly.com').replace(/\/+$/, "");
  config.stream = (typeof config.stream === 'undefined') ? true : config.stream;
  config.send_events = (typeof config.send_events === 'undefined') ? true : config.send_events;
  config.timeout = config.timeout || 5;
  config.capacity = config.capacity || 1000;
  config.flush_interval = config.flush_interval || 5;  
  config.poll_interval = config.poll_interval > 30 ? config.poll_interval : 30;
  // Initialize global tunnel if proxy options are set
  if (config.proxy_host && config.proxy_port ) {
    config.proxy_agent = create_proxy_agent(config);
  }
  config.logger = (config.logger ||
    new winston.Logger({
      level: 'info',
      transports: [
        new (winston.transports.Console)(({
          formatter: function(options) {
            return '[LaunchDarkly] ' + (options.message ? options.message : '');
          }
        })),
      ]
    })
  );
  config.private_attr_names = config.private_attr_names || [];

  var featureStore = config.feature_store || InMemoryFeatureStore();
  config.feature_store = FeatureStoreEventWrapper(featureStore, client);

  var eventSerializer = EventSerializer(config);
  
  var maybeReportError = createErrorReporter(client, config.logger);

  if (!sdk_key && !config.offline) {
    throw new Error("You must configure the client with an SDK key");
  }

  if (!config.use_ldd && !config.offline) {
    requestor = Requestor(sdk_key, config);

    if (config.stream) {
      config.logger.info("Initializing stream processor to receive feature flag updates");
      update_processor = StreamingProcessor(sdk_key, config, requestor);
    } else {
      config.logger.info("Initializing polling processor to receive feature flag updates");
      config.logger.warn("You should only disable the streaming API if instructed to do so by LaunchDarkly support");
      update_processor = PollingProcessor(config, requestor);
    }
    update_processor.start(function(err) {
      if (err) {
        var error;
        if ((err.status && err.status === 401) || (err.code && err.code === 401)) {
          error = new Error("Authentication failed. Double check your SDK key.");
        } else {
          error = err;
        }

        maybeReportError(error);
      } else if (!init_complete) {
        init_complete = true;
        client.emit('ready');
      }
    });
  } else {
    process.nextTick(function() {
      init_complete = true;
      client.emit('ready');
    });
  }

  client.initialized = function() {
    return init_complete;
  }

  client.waitUntilReady = function() {
    return new Promise(function(resolve) {
      client.once('ready', resolve);
    });
  };

  client.variation = function(key, user, default_val, callback) {
    return wrapPromiseCallback(new Promise(function(resolve, reject) {
      sanitize_user(user);
      var variationErr;

      if (this.is_offline()) {
        config.logger.info("Variation called in offline mode. Returning default value.");
        return resolve(default_val);
      }

      else if (!key) {
        variationErr = new errors.LDClientError('No feature flag key specified. Returning default value.');
        maybeReportError(variationError);
        send_flag_event(key, user, default_val, default_val);
        return resolve(default_val);
      }

      else if (!user) {
        variationErr = new errors.LDClientError('No user specified. Returning default value.');
        maybeReportError(variationErr);
        send_flag_event(key, user, default_val, default_val);
        return resolve(default_val);
      }
      
      else if (user.key === "") {
        config.logger.warn("User key is blank. Flag evaluation will proceed, but the user will not be stored in LaunchDarkly");
      }

      if (!init_complete) {
        config.feature_store.initialized(function(storeInited) {
          if (config.feature_store.initialized()) {
            config.logger.warn("Variation called before LaunchDarkly client initialization completed (did you wait for the 'ready' event?) - using last known values from feature store")
            variationInternal(key, user, default_val, resolve, reject);
          } else {
            variationErr = new errors.LDClientError("Variation called before LaunchDarkly client initialization completed (did you wait for the 'ready' event?) - using default value");
            maybeReportError(variationErr);
            send_flag_event(key, user, default_val, default_val);
            return resolve(default_val);
          }
        });
      }

<<<<<<< HEAD
      config.feature_store.get(dataKind.features, key, function(flag) {
        evaluate.evaluate(flag, user, config.feature_store, function(err, result, events) {
          var i;
          var version = flag ? flag.version : null;
=======
      variationInternal(key, user, default_val, resolve, reject);
    }.bind(this)), callback);
  }
>>>>>>> cbddd6cb

  function variationInternal(key, user, default_val, resolve, reject) {
    config.feature_store.get(key, function(flag) {
      evaluate.evaluate(flag, user, config.feature_store, function(err, result, events) {
        var i;
        var version = flag ? flag.version : null;

        if (err) {
          maybeReportError(new errors.LDClientError('Encountered error evaluating feature flag:' + (err.message ? (': ' + err.message) : err)));
        }

        // Send off any events associated with evaluating prerequisites. The events
        // have already been constructed, so we just have to push them onto the queue.
        if (events) {
          for (i = 0; i < events.length; i++) {
            enqueue(events[i]);
          }
        }

        if (result === null) {
          config.logger.debug("Result value is null in variation");
          send_flag_event(key, user, default_val, default_val, version);
          return resolve(default_val);
        } else {
          send_flag_event(key, user, result, default_val, version);
          return resolve(result);
        }               
      });
    });
  }

  client.toggle = function(key, user, default_val, callback) {
    config.logger.warn("toggle() is deprecated. Call 'variation' instead");
    return client.variation(key, user, default_val, callback);
  }

  client.all_flags = function(user, callback) {
    return wrapPromiseCallback(new Promise(function(resolve, reject) {
      sanitize_user(user);
      var results = {};

      if (this.is_offline() || !user) {
        config.logger.info("all_flags() called in offline mode. Returning empty map.");
        return resolve({});
      }

      config.feature_store.all(dataKind.features, function(flags) {
        async.forEachOf(flags, function(flag, key, iteratee_cb) {
          // At the moment, we don't send any events here
          evaluate.evaluate(flag, user, config.feature_store, function(err, result, events) {
            results[key] = result;
            iteratee_cb(null);
          })
        }, function(err) {
          return err ? reject(err) : resolve(results);
        });
      });
    }.bind(this)), callback);
  }

  client.secure_mode_hash = function(user) {
    var hmac = crypto.createHmac('sha256', sdk_key);
    hmac.update(user.key);
    return hmac.digest('hex');
  }

  client.close = function() {
    if (update_processor) {
      update_processor.close();
    }
    config.feature_store.close();
  }

  client.is_offline = function() {
    return config.offline;
  }

  client.track = function(eventName, user, data) {
    sanitize_user(user);
    var event = {"key": eventName,
                "user": user,
                "kind": "custom",
                "creationDate": new Date().getTime()};

    if (data) {
      event.data = data;
    }

    enqueue(event);
  };

  client.identify = function(user) {
    sanitize_user(user);
    var event = {"key": user.key,
                 "kind": "identify",
                 "user": user,
                 "creationDate": new Date().getTime()};
    enqueue(event);
  };

  client.flush = function(callback) {
    return wrapPromiseCallback(new Promise(function(resolve, reject) {
      var worklist;
      if (event_queue_shutdown) {
        var err = new errors.LDInvalidSDKKeyError("Events cannot be posted because SDK key is invalid");
        reject(err);
        return;
      } else if (!queue.length) {
        resolve();
        return;
      }

      worklist = eventSerializer.serialize_events(queue.slice(0));
      queue = [];

      config.logger.debug("Flushing %d events", worklist.length);

      request({
        method: "POST",
        url: config.events_uri + '/bulk',
        headers: {
          'Authorization': sdk_key,
          'User-Agent': config.user_agent
        },
        json: true,
        body: worklist,
        timeout: config.timeout * 1000,
        agent: config.proxy_agent
      }).on('response', function(resp, body) {
        if (resp.statusCode > 204) {
          var err = new errors.LDUnexpectedResponseError("Unexpected status code " + resp.statusCode + "; events may not have been processed",
            resp.statusCode);
          maybeReportError(err);
          reject(err);
          if (resp.statusCode === 401) {
            var err1 = new errors.LDInvalidSDKKeyError("Received 401 error, no further events will be posted since SDK key is invalid");
            maybeReportError(err1);
            event_queue_shutdown = true;
          }
        } else {
          resolve(resp, body);
        }
      }).on('error', reject);
    }.bind(this)), callback);
  };

  function enqueue(event) {
    if (config.offline || !config.send_events || event_queue_shutdown) {
      return;
    }

    config.logger.debug("Sending flag event", JSON.stringify(event));
    queue.push(event);

    if (queue.length >= config.capacity) {
      client.flush();
    }
  }

  function send_flag_event(key, user, value, default_val, version) {
    var event = evaluate.create_flag_event(key, user, value, default_val, version);
    enqueue(event);
  }

  // TODO keep the reference and stop flushing after close
  setInterval(client.flush.bind(client), config.flush_interval * 1000).unref();

  return client;
};

module.exports = {
  init: new_client,
  RedisFeatureStore: RedisFeatureStore,
  errors: errors
};


function create_proxy_agent(config) {
  var options = {
    proxy: {
      host: config.proxy_host,
      port: config.proxy_port,
      proxyAuth: config.proxy_auth
    }
  };

  if (config.proxy_scheme === 'https') {
    if (!config.base_uri || config.base_uri.startsWith('https')) {
     return tunnel.httpsOverHttps(options);
    } else {
      return tunnel.httpOverHttps(options);
    }
  } else if (!config.base_uri || config.base_uri.startsWith('https')) {
    return tunnel.httpsOverHttp(options);
  } else {
    return tunnel.httpOverHttp(options);
  }
}


function sanitize_user(u) {
  if (!u) {
    return;
  }
  if (u['key']) {
    u['key'] = u['key'].toString();
  }
}<|MERGE_RESOLUTION|>--- conflicted
+++ resolved
@@ -167,19 +167,12 @@
         });
       }
 
-<<<<<<< HEAD
-      config.feature_store.get(dataKind.features, key, function(flag) {
-        evaluate.evaluate(flag, user, config.feature_store, function(err, result, events) {
-          var i;
-          var version = flag ? flag.version : null;
-=======
       variationInternal(key, user, default_val, resolve, reject);
     }.bind(this)), callback);
   }
->>>>>>> cbddd6cb
 
   function variationInternal(key, user, default_val, resolve, reject) {
-    config.feature_store.get(key, function(flag) {
+    config.feature_store.get(dataKind.features, key, function(flag) {
       evaluate.evaluate(flag, user, config.feature_store, function(err, result, events) {
         var i;
         var version = flag ? flag.version : null;
