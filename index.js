--- conflicted
+++ resolved
@@ -259,7 +259,6 @@
         resolve();
       }
 
-<<<<<<< HEAD
       worklist = queue.slice(0);
       queue = [];
 
@@ -269,7 +268,7 @@
         method: "POST",
         headers: {
           'Authorization': sdk_key,
-          'User-Agent': 'NodeJSClient/' + VERSION,
+          'User-Agent': config.user_agent,
           'Content-Type': 'application/json'
         },
         body: worklist,
@@ -278,26 +277,6 @@
       })
       .then(resolve, reject);
     }.bind(this)), callback);
-=======
-    requestify.request(config.events_uri + '/bulk', {
-      method: "POST",
-      headers: {
-        'Authorization': sdk_key,
-        'User-Agent': config.user_agent,
-        'Content-Type': 'application/json'
-      },
-      body: worklist,
-      timeout: config.timeout * 1000,
-      agent: config.proxy_agent
-    })
-    .then(function(response) {
-      cb(null, response);
-      return;
-    }, function(error) {
-      cb(error, null);
-      return;
-    });
->>>>>>> b501fbca
   };
 
   function enqueue(event) {
